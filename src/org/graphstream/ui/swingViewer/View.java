--- conflicted
+++ resolved
@@ -1,15 +1,4 @@
 /*
-<<<<<<< HEAD
- * Copyright 2006 - 2011 
- *     Stefan Balev 	<stefan.balev@graphstream-project.org>
- *     Julien Baudry	<julien.baudry@graphstream-project.org>
- *     Antoine Dutot	<antoine.dutot@graphstream-project.org>
- *     Yoann Pigné		<yoann.pigne@graphstream-project.org>
- *     Guilhelm Savin	<guilhelm.savin@graphstream-project.org>
- * 
- * This file is part of GraphStream <http://graphstream-project.org>.
- * 
-=======
  * Copyright 2006 - 2012
  *      Stefan Balev       <stefan.balev@graphstream-project.org>
  *      Julien Baudry	<julien.baudry@graphstream-project.org>
@@ -17,7 +6,6 @@
  *      Yoann Pigné	<yoann.pigne@graphstream-project.org>
  *      Guilhelm Savin	<guilhelm.savin@graphstream-project.org>
  *  
->>>>>>> 732c2d36
  * GraphStream is a library whose purpose is to handle static or dynamic
  * graph, create them from scratch, file or any source and display them.
  * 
@@ -47,12 +35,8 @@
 
 import org.graphstream.ui.graphicGraph.GraphicElement;
 import org.graphstream.ui.graphicGraph.GraphicGraph;
-<<<<<<< HEAD
-=======
-import org.graphstream.ui.swingViewer.util.Camera;
 import org.graphstream.ui.swingViewer.util.MouseManager;
 import org.graphstream.ui.swingViewer.util.ShortcutManager;
->>>>>>> 732c2d36
 
 /**
  * A view on a graphic graph.
@@ -220,7 +204,6 @@
 	public abstract void endSelectionAt(double x2, double y2);
 
 	/**
-<<<<<<< HEAD
 	 * True if a selection was begun and not yet ended.
 	 *
 	 * @return True if a selection is actually drawn.
@@ -228,9 +211,6 @@
 	public abstract boolean hasSelection();
 	
 	/**
-	 * Force an element to move at the given location in pixels. This method works only in the
-	 * Swing thread.
-=======
 	 * Freeze an element so that the optional layout cannot move it.
 	 * 
 	 * @param element
@@ -241,8 +221,8 @@
 	public abstract void freezeElement(GraphicElement element, boolean frozen);
 	
 	/**
-	 * Force an element to move at the given location in pixels.
->>>>>>> 732c2d36
+	 * Force an element to move at the given location in pixels. This method works only in the
+	 * Swing thread.
 	 * 
 	 * @param element
 	 *            The element.
@@ -275,52 +255,15 @@
 	public abstract void setForeLayoutRenderer(LayerRenderer renderer);
 	
 	/**
-<<<<<<< HEAD
-	 * The actual manager for mouse event. The mouse manager calls the view
-	 * method and tells what to do when the user interacts with the view using
-	 * the mouse. The returned object can only be used in the Swing thread.
-	 * 
-	 * @return The actual mouse manager.
-	 */
-	public abstract MouseManager getMouseManager();
-	
-	/**
 	 * Change the mouse manager. This method works from any thread.
 	 * 
 	 * @param mouseManager The new mouse manager.
 	 */
 	public abstract void setMouseManager(MouseManager mouseManager);
-	
-	/**
-	 * The actual shortcut and keyboard manager. The shortcut manager calls the
-	 * view methods and tells what to do when the user interacts with the view
-	 * using the keyboard. The returned object can only be used in the Swing thread.
-	 * 
-	 * @return The actual shortcut manager.
-	 */
-	public abstract ShortcutManager getShortcutManager();
 	
 	/**
 	 * Change the shortcut and keyboard manager. This method works from any thread.
 	 * @param shortcutManager The new shortcut manager.
 	 */
 	public abstract void setShortcutManager(ShortcutManager shortcutManager);
-=======
-	 * Change the manager for mouse events on this view. If the value for the new manager is
-	 * null, a default manager is installed. The {@link MouseManager#init(GraphicGraph, View)}
-	 * method must not yet have been called.
-	 * @param manager The new manager, or null to set the default manager.
-	 * @see MouseManager
-	 */
-	public abstract void setMouseManager(MouseManager manager);
-	
-	/**
-	 * Change the manager for key and shortcuts events on this view. If the value for the new
-	 * manager is null, a default manager is installed. The {@link ShortcutManager#init(GraphicGraph, View)}
-	 * method must not yet have been called.
-	 * @param manager The new manager, or null to set the default manager
-	 * @see ShortcutManager
-	 */
-	public abstract void setShortcutManager(ShortcutManager manager);
->>>>>>> 732c2d36
 }
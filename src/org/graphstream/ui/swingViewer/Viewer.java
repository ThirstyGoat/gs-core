/*
<<<<<<< HEAD
 * Copyright 2006 - 2011 
 *     Stefan Balev 	<stefan.balev@graphstream-project.org>
 *     Julien Baudry	<julien.baudry@graphstream-project.org>
 *     Antoine Dutot	<antoine.dutot@graphstream-project.org>
 *     Yoann Pigné		<yoann.pigne@graphstream-project.org>
 *     Guilhelm Savin	<guilhelm.savin@graphstream-project.org>
 * 
 * This file is part of GraphStream <http://graphstream-project.org>.
 * 
=======
 * Copyright 2006 - 2012
 *      Stefan Balev       <stefan.balev@graphstream-project.org>
 *      Julien Baudry	<julien.baudry@graphstream-project.org>
 *      Antoine Dutot	<antoine.dutot@graphstream-project.org>
 *      Yoann Pigné	<yoann.pigne@graphstream-project.org>
 *      Guilhelm Savin	<guilhelm.savin@graphstream-project.org>
 *  
>>>>>>> 732c2d36
 * GraphStream is a library whose purpose is to handle static or dynamic
 * graph, create them from scratch, file or any source and display them.
 * 
 * This program is free software distributed under the terms of two licenses, the
 * CeCILL-C license that fits European law, and the GNU Lesser General Public
 * License. You can  use, modify and/ or redistribute the software under the terms
 * of the CeCILL-C license as circulated by CEA, CNRS and INRIA at the following
 * URL <http://www.cecill.info> or under the terms of the GNU LGPL as published by
 * the Free Software Foundation, either version 3 of the License, or (at your
 * option) any later version.
 * 
 * This program is distributed in the hope that it will be useful, but WITHOUT ANY
 * WARRANTY; without even the implied warranty of MERCHANTABILITY or FITNESS FOR A
 * PARTICULAR PURPOSE.  See the GNU Lesser General Public License for more details.
 * 
 * You should have received a copy of the GNU Lesser General Public License
 * along with this program.  If not, see <http://www.gnu.org/licenses/>.
 * 
 * The fact that you are presently reading this means that you have had
 * knowledge of the CeCILL-C and LGPL licenses and that you accept their terms.
 */
package org.graphstream.ui.swingViewer;

import java.awt.event.ActionEvent;
import java.awt.event.ActionListener;
import java.util.ArrayList;
import java.util.HashMap;

import javax.swing.Timer;

import org.graphstream.graph.Edge;
import org.graphstream.graph.Graph;
import org.graphstream.graph.Node;
import org.graphstream.stream.ProxyPipe;
import org.graphstream.stream.Source;
import org.graphstream.stream.thread.ThreadProxyPipe;
import org.graphstream.ui.graphicGraph.GraphicElement;
import org.graphstream.ui.graphicGraph.GraphicGraph;
import org.graphstream.ui.layout.Layout;
import org.graphstream.ui.layout.LayoutRunner;
import org.graphstream.ui.layout.Layouts;
import org.graphstream.ui.swingViewer.basicRenderer.SwingBasicGraphRenderer;

/**
 * Set of views on a graphic graph.
 * 
 * <p>
<<<<<<< HEAD
 * The viewer is an object whose role is to maintain a set of {@link View}s. Each view
 * is a graphical representation of a graph. Each {@link View} owns a specific
 * {@link GraphRenderer} that is in charge of really rendering the graph. Graph
 * renderers can be chosen when adding a view.
=======
 * The viewer class is in charge of maintaining :
 * <ul>
 * <li>A "graphic graph" (a special graph that internally stores the graph under
 * the form of style sets of "graphic" elements, suitable to draw the graph, but
 * not to adapted to used it as a general graph),</li>
 * <li>The eventual proxy pipe from which the events come from (but graph events
 * can come from any kind of source),</li>
 * <li>A default view, and eventually more views on the graphic graph.</li>
 * <li>A flag that allows to repaint the view only if the graphic graph changed.
 * <li>
 * </ul>
>>>>>>> 732c2d36
 * </p>
 * 
 * <h2>Graphic Graph</h2>
 * 
 * <p>
 * The viewer is in charge of maintaining a {@link GraphicGraph}. The graphic graph is
 * a special representation of the graph that defines the visual properties of nodes
 * and edges and adds the notion of sprite. It contains a style sheet and a set of
 * "style groups" that contains {@link GraphicElement}s having the same style.
 * </p>
 * 
 * <p>
 * The graphic graph is updated from the real graph to display by being a sink
 * of this graph. The graphic graph can be created by the viewer or given at construction (to
 * share it with another viewer).
 * </p>
 * 
 * <h2>Threads</h2>
 * 
 * <p>
 * The viewer ALWAYS runs in the Swing thread. Be very careful, the Swing thread
 * is not the thread your application runs at start (called the main thread). When
 * designing a GUI, you often have all your code running from GUI events in the
 * Swing thread, and your real graph is also accessed from this thread and there are
 * no problems. When you are designing a small application that uses no GUI but only
 * calls {@link Graph#display()}, you have two threads, the main thread and the Swing
 * thread where the viewer runs. 
 * </p>
 * 
 * <p>
 * The viewer is able to cope with these two threads by interposing a special
 * {@link ProxyPipe} (instance of {@link ThreadProxyPipe}) so that the events from the real graph
 * flow to the graphic graph in a safe way. But you have to tell it to the viewer. By default
 * the viewer assumes your real graph is in the main thread and therefore creates a proxy pipe
 * to protect from concurrent accesses. If you know your application runs in the Swing thread,
 * you can inform the viewer that a proxy pipe is not needed and gain a lot more speed.
 * </p>
 * 
 * <p>
<<<<<<< HEAD
 * Most of the methods of the viewer are protected from concurrent accesses, when it makes sense,
 * but not all. This is documented individually in each method. For example the {@link #getGraphicGraph()}
 * will allow you an access to the underlying graphic graph, but this graph is ALWAYS used in
 * the Swing Thread. 
=======
 * <u>Once created, the viewer runs in a loop inside the Swing thread. You cannot
 * call methods on it directly if you are not in this thread</u>. The only operation
 * that you can use in other threads is the constructor, the
 * {@link #addView(View)}, {@link #removeView(String)} and the {@link #close()}
 * methods. Other methods are not protected from concurrent accesses.
>>>>>>> 732c2d36
 * </p>
 *
 * <h2>Animation and rendering loop</h2>
 * 
 * <p>
<<<<<<< HEAD
 * Once created, the viewer runs in a loop inside the Swing thread. The viewer will activate
 * at a given rate to redraw the graph. By default this rate is 25 frames per second. But
 * this can be changed. However the viewer will avoid to repaint the graph is nothing changed
 * either in the view (the camera object did not changed) or in the graph (the graphic
 * graph object was not updated) since the last frame drawn. This mechanism is here to
 * avoid consuming unneeded CPU cycles. 
=======
 * Some constructors allow a {@link ProxyPipe} as argument. If given, the graphic
 * graph is made listener of this pipe and the pipe is "pumped" during the view
 * loop. This allows to run algorithms on a graph in the main thread (or any
 * other thread) while letting the viewer run in the swing thread.
>>>>>>> 732c2d36
 * </p>
 * 
 * <p>
 * Be very careful: due to the nature of graph events in GraphStream, the viewer
 * is not aware of events that occured on the graph <u>before</u> its creation.
 * There is a special mechanism that replay the graph if you use a proxy pipe or
 * if you pass the graph directly. However, when you create the viewer by yourself
 * and only pass a {@link Source}, the viewer <u>will not</u> display the events
 * that occured on the source before it is connected to it.
 * </p>
 */
public class Viewer implements ActionListener {
	/**
	 * Name of the default view.
	 */
	protected String defaultViewId = "defView"+((int)(Math.random()*10000));

	/**
	 * What to do when a view frame is closed.
	 */
	public static enum CloseFramePolicy {
		CLOSE_VIEWER, HIDE_ONLY, EXIT
	};

	/**
	 * How does the viewer synchronise its internal graphic graph with the graph
	 * displayed. The graph we display can be in the Swing thread (as will be
	 * the viewer, therefore in the same thread as the viewer), in another
	 * thread, or on a distant machine.
	 */
	public enum ThreadingModel {
		GRAPH_IN_SWING_THREAD, GRAPH_IN_ANOTHER_THREAD, GRAPH_ON_NETWORK
	};

	// Attribute

	/**
	 * If true the graph we display is in another thread, the synchronisation
	 * between the graph and the graphic graph must therefore use thread
	 * proxies.
	 */
	protected boolean graphInAnotherThread = true;

	/**
	 * The graph observed by the views.
	 */
	protected GraphicGraph graph;

	/**
	 * If we have to pump events by ourself.
	 */
	protected ProxyPipe pumpPipe;

	/**
	 * If we take graph events from a source in this thread.
	 */
	protected Source sourceInSameThread;

	/**
	 * Timer in the Swing thread.
	 */
	protected Timer timer;

	/**
	 * Delay in milliseconds between frames, approximatively 25 fps.
	 */
	protected int delay = 40;

	/**
	 * The set of views.
	 */
	protected HashMap<String, View> views = new HashMap<String, View>();

	/**
	 * What to do when a view frame is closed.
	 */
	protected CloseFramePolicy closeFramePolicy = CloseFramePolicy.EXIT;

	// Attribute

	/**
	 * Optional layout algorithm running in another thread.
	 */
	protected LayoutRunner optLayout = null;

	/**
	 * If there is a layout in another thread, this is the pipe coming from it.
	 */
	protected ProxyPipe layoutPipeIn = null;
	
	/**
	 * Set of listeners for events like node click, node selection, etc.
	 */
	protected ArrayList<ViewerListener> listeners = new ArrayList<ViewerListener>();

	/**
	 * The graph or source of graph events is in another thread or on another
	 * machine, but the pipe already exists. The graphic graph displayed by this
	 * viewer is created.
	 * 
	 * @param source
	 *            The source of graph events.
	 */
	public Viewer(ProxyPipe source) {
		graphInAnotherThread = true;
		init(new GraphicGraph(newGGId()), source, (Source) null);
	}

	/**
	 * We draw a pre-existing graphic graph. The graphic graph is maintained by
	 * its creator.
	 * 
	 * @param graph
	 *            THe graph to draw.
	 */
	public Viewer(GraphicGraph graph) {
		graphInAnotherThread = false;
		init(graph, (ProxyPipe) null, (Source) null);
	}

	/**
	 * New viewer on an existing graph.
	 * 
	 * <p>The viewer always run in the Swing
	 * thread, therefore, you must specify how it will take graph events from
	 * the graph you give. If the graph you give will be accessed only from the
	 * Swing thread use {@link ThreadingModel#GRAPH_IN_SWING_THREAD}. If the graph you
	 * use is accessed in another thread use {@link ThreadingModel#GRAPH_IN_ANOTHER_THREAD}.
	 * Most of the time, when you are designing a GUI all your code will be invoked by
	 * events, and therefore all your code will run in the Swing thread.
	 * </p>
	 * 
	 * @param graph
	 *            The graph to render.
	 * @param threadingModel
	 *            The threading model.
	 */
	public Viewer(Graph graph, ThreadingModel threadingModel) {
		switch (threadingModel) {
		case GRAPH_IN_SWING_THREAD:
			graphInAnotherThread = false;
			init(new GraphicGraph(newGGId()), (ProxyPipe) null, graph);
			//enableXYZfeedback(true);
			break;
		case GRAPH_IN_ANOTHER_THREAD:
			graphInAnotherThread = true;
			init(new GraphicGraph(newGGId()), new ThreadProxyPipe(graph, true),
					(Source) null);
			//enableXYZfeedback(false);
			break;
		case GRAPH_ON_NETWORK:
			throw new RuntimeException("TO DO, sorry !:-)");
		}
	}

	/**
	 * Create a new unique identifier for a graph.
	 * 
	 * @return The new identifier.
	 */
	protected String newGGId() {
		return String.format("GraphicGraph_%d", (int) (Math.random() * 10000));
	}

	/**
	 * Initialize the viewer.
	 * 
	 * @param graph
	 *            The graphic graph.
	 * @param ppipe
	 *            The source of events from another thread or machine (null if
	 *            source != null).
	 * @param source
	 *            The source of events from this thread (null if ppipe != null).
	 */
	protected void init(GraphicGraph graph, ProxyPipe ppipe, Source source) {
		this.graph = graph;
		this.pumpPipe = ppipe;
		this.sourceInSameThread = source;

		assert ((ppipe != null && source == null) || (ppipe == null && source != null));

		if (pumpPipe != null)
			pumpPipe.addSink(graph);
		if (sourceInSameThread != null) {
			if(source instanceof Graph)
				replayGraph((Graph) source);
			sourceInSameThread.addSink(graph);
		}

		if(pumpPipe != null)
			pumpPipe.pump();
		
		if(graph.hasNumber("ui.fps")) {
			double fps = graph.getNumber("ui.fps");
			delay = (int) (1000/fps);
			graph.removeAttribute("ui.fps");
		}
		
		this.timer = new Timer(delay, this);

		timer.setCoalesce(true);
		timer.setRepeats(true);
		timer.start();
	}

	/**
	 * Close definitively this viewer and all its views. This can be called from any thread.
	 */
	public void close() {
		synchronized (this) {
			disableAutoLayout();
			timer.stop();
			timer.removeActionListener(this);

			if (pumpPipe != null)
				pumpPipe.removeSink(graph);
			if (sourceInSameThread != null)
				sourceInSameThread.removeSink(graph);

			for (View view : views.values())
				view.close(graph);

			graph = null;
			pumpPipe = null;
			sourceInSameThread = null;
			timer = null;
		}
	}

	// Access

	/**
	 * Create a new instance of the default graph renderer. The default graph
	 * renderer class is given by the "gs.ui.renderer" system property. If the
	 * class indicated by this property is not usable (not in the class path,
	 * not of the correct type, etc.) or if the property is not present a
	 * SwingBasicGraphRenderer is returned.
	 */
	public static GraphRenderer newGraphRenderer() {
		String rendererClassName = System.getProperty("gs.ui.renderer");

		if (rendererClassName == null)
			return new SwingBasicGraphRenderer();

		try {
			Class<?> c = Class.forName(rendererClassName);
			Object object = c.newInstance();

			if (object instanceof GraphRenderer) {
				return (GraphRenderer) object;
			} else {
				System.err.printf("class '%s' is not a 'GraphRenderer'%n",
						object);
			}
		} catch (ClassNotFoundException e) {
			e.printStackTrace();
			System.err
					.printf("Cannot create graph renderer, 'GraphRenderer' class not found : "
							+ e.getMessage());
		} catch (InstantiationException e) {
			e.printStackTrace();
			System.err.printf("Cannot create graph renderer, class '"
					+ rendererClassName + "' error : " + e.getMessage());
		} catch (IllegalAccessException e) {
			e.printStackTrace();
			System.err.printf("Cannot create graph renderer, class '"
					+ rendererClassName + "' illegal access : "
					+ e.getMessage());
		}

		return new SwingBasicGraphRenderer();
	}

	/**
	 * What to do when a frame is closed. This can be used from any thread.
	 */
	public CloseFramePolicy getCloseFramePolicy() {
		synchronized(this) {
			return closeFramePolicy;
		}
	}

	/**
	 * New proxy pipe on events coming from the viewer through a thread. This can be used
	 * from any thread;
	 * 
	 * @return The new proxy pipe.
	 */
	public ProxyPipe newThreadProxyOnGraphicGraph() {
		synchronized(this) {
			return new ThreadProxyPipe(graph);
		}
	}

	/**
	 * New viewer pipe on the events coming from the viewer through a thread. This can be used
	 * from any thread.
	 * 
	 * @return The new viewer pipe.
	 */
	public ViewerPipe newViewerPipe() {
		synchronized(this) {
			return new ViewerPipe(String.format("viewer_%d",
				(int) (Math.random() * 10000)), new ThreadProxyPipe(graph,
				false));
		}
	}

	/**
	 * The underlying graphic graph. <em>Caution: Use the returned graph only
	 * in the Swing thread !!</em>
	 */
	public GraphicGraph getGraphicGraph() {
		return graph;
	}

	/**
	 * The view that correspond to the given identifier. This can be used from any thread.
	 * 
	 * @param id
	 *            The view identifier.
	 * @return A view or null if not found.
	 */
	public View getView(String id) {
		synchronized(this) {
			return views.get(id);
		}
	}
	
	/**
	 * Name of the default view.
	 * @return The name of the default view.
	 */
	public String getDefaultViewId() {
		return defaultViewId;
	}
	
	/**
	 * The default view. This is a shortcut to a call to {@link #getView(String)}
	 * with {@link #getDefaultViewId()} as parameter. This can be used from any thread.
	 * 
	 * @return The default view or null if no default view has been installed.
	 */
	public View getDefaultView() {
		return getView(defaultViewId);
	}

	// Command

	/**
	 * Build the default graph view and insert it. The view identifier is
	 * {@link #getDefaultViewId()}. You can request the view to be open in its own
	 * frame. You can do this only once. This can be used from any thread.
	 * 
	 * @param openInAFrame
	 *            It true, the view is placed in a frame, else the view is only
	 *            created and you must embed it yourself in your application.
	 */
	public View addDefaultView(boolean openInAFrame) {
		synchronized(this) {
			View view = getDefaultView();
			if(view == null) {
				view = new DefaultView(this, defaultViewId, newGraphRenderer());
				addView(view);

				if (openInAFrame)
					view.openInAFrame(true);
			}
			
			return view;
		}
	}

	/**
	 * Add a view using its identifier. If there was already a view with this
	 * identifier, it is closed and returned (if different of the one added). This
	 * can be used from any thread.
	 * 
	 * @param view
	 *            The view to add.
	 * @return The old view that was at the given identifier, if any, else null.
	 */
	public View addView(View view) {
		synchronized(this) {
			View old = views.put(view.getId(), view);

			if (old != null && old != view)
				old.close(graph);

			return old;
		}
	}

	/**
	 * Add a new default view with a specific renderer. If a view with the same
	 * id exists, it is removed and closed. By default the view is open in a
	 * frame. This can be used from any thread.
	 * 
	 * @param id
	 *            The new view identifier.
	 * @param renderer
	 *            The renderer to use.
	 * @return The created view.
	 */
	public View addView(String id, GraphRenderer renderer) {
		return addView(id, renderer, true);
	}

	/**
	 * Same as {@link #addView(String, GraphRenderer)} but allows to specify
	 * that the view uses a frame or not. This can be used from any thread.
	 * 
	 * @param id
	 *            The new view identifier.
	 * @param renderer
	 *            The renderer to use.
	 * @param openInAFrame
	 *            If true the view is open in a frame, else the returned view is
	 *            a JPanel that can be inserted in a GUI.
	 * @return The created view.
	 */
	public View addView(String id, GraphRenderer renderer, boolean openInAFrame) {
		synchronized(this) {
			View view = new DefaultView(this, id, renderer);
			addView(view);

			if (openInAFrame)
				view.openInAFrame(true);

			return view;
		}
	}

	/**
	 * Remove a view. This can be used from any thread.
	 * 
	 * @param id
	 *            The view identifier.
	 */
	public void removeView(String id) {
		synchronized(this) {
			views.remove(id);
		}
	}

	/**
<<<<<<< HEAD
	 * This method is called by the Viewer timer to redraw automatically the views
	 * at a given frame rate (by default 25 fps).
	 * 
	 * <p>
	 * This is the main redrawing method of
	 * the viewer. Each view is also a Swing component whose repaint() method can be
	 * called to redraw it at any time. Basically the {@link View#display(GraphicGraph, boolean)}
	 * method only call the JComponent.repaint() method.
	 * </p>
	 * 
	 * <p>
	 * Never call this method explicitly, it is public only because the ActionListener interface
	 * forces this.
	 * </p>
=======
	 * Called on a regular basis by the timer. Checks if some events occurred from the graph pipe
	 * or from the layout pipe, and if the graph changed, triggers a repaint.
	 * Never call this method, it is called by a Swing Timer automatically.
>>>>>>> 732c2d36
	 */
	public void actionPerformed(ActionEvent e) {
		synchronized(this) {
			if (pumpPipe != null)
				pumpPipe.pump();

			if (layoutPipeIn != null)
				layoutPipeIn.pump();

			checkFPS();
			
			boolean changed = graph.graphChangedFlag();

			if (changed) {
				computeGraphMetrics();
<<<<<<< HEAD
=======
//long t4=System.currentTimeMillis();

				for (View view : views.values())
					view.display(graph, changed);
			}
//long t5=System.currentTimeMillis();
>>>>>>> 732c2d36

			for (View view : views.values()) {
				if(view.getCamera().cameraChangedFlag() || changed) {
					view.display(graph, changed);
				}
			}
			
			graph.resetGraphChangedFlag();
		}
	}

	/**
	 * Check if an "ui.fps" attribute tells which refresh frequency to adopt, and it present use
	 * it and then remove it.
	 */
	protected void checkFPS() {
		if(graph.hasNumber("ui.fps")) {
			double fps = graph.getNumber("ui.fps");
			delay = (int) (1000/fps);
			timer.setDelay(delay);
			graph.removeAttribute("ui.fps");
		}
	}
	
	/**
	 * Compute the overall bounds of the graphic graph according to the nodes
	 * and sprites positions. We can only compute the graph bounds from the
	 * nodes and sprites centers since the node and graph bounds may in certain
	 * circumstances be computed according to the graph bounds. The bounds are
	 * stored in the graphic graph .
	 */
	protected void computeGraphMetrics() {
		graph.computeBounds();
	}

	/**
	 * What to do when the frame containing one or more views is closed. This can be
	 * used from any thread.
	 * 
	 * @param policy
	 *            The close frame policy.
	 */
	public void setCloseFramePolicy(CloseFramePolicy policy) {
		synchronized(this) {
			closeFramePolicy = policy;
		}
	}

	// Optional layout algorithm

	/**
	 * Launch an automatic layout process that will position nodes in the
	 * background. This can be used from any thread.
	 */
	public void enableAutoLayout() {
		enableAutoLayout(Layouts.newLayoutAlgorithm());
	}

	/**
	 * Launch an automatic layout process that will position nodes in the
	 * background. This can be used from any thread.
	 * 
	 * @param layoutAlgorithm
	 *            The algorithm to use (see Layouts.newLayoutAlgorithm() for the
	 *            default algorithm).
	 */
	public void enableAutoLayout(Layout layoutAlgorithm) {
		synchronized(this) {
			if (optLayout == null) {
//				optLayout = new LayoutRunner(graph, layoutAlgorithm, true, true);
				optLayout = new LayoutRunner(graph, layoutAlgorithm, true, false);
				graph.replay();
				layoutPipeIn = optLayout.newLayoutPipe();
				layoutPipeIn.addAttributeSink(graph);
			}
		}
	}

	/**
	 * Disable the running automatic layout process, if any. This can be used from
	 * any thread.
	 */
	public void disableAutoLayout() {
		synchronized(this) {
			if (optLayout != null) {
				((ThreadProxyPipe) layoutPipeIn).unregisterFromSource();
				layoutPipeIn.removeSink(graph);
				layoutPipeIn = null;
				optLayout.release();
				optLayout = null;
			}
		}
	}
<<<<<<< HEAD
	
	/**
	 * Add a listener for events on the views, occurring in the Swing thread.
	 * 
	 * <p>
	 * Be very careful: this listener is to be used when you watch events in the Swing
	 * thread, and all your program runs in the Swing thread (for example you are coding
	 * a GUI). If you use the viewer in the main java thread (if you do not know what thread
	 * you use, you are in the main thread), you should use the {@link ViewerPipe} and
	 * the {@link ViewerPipeListener}. Use the {@link Viewer#newViewerPipe()} method to
	 * create a pipe, optionally add your graph as a sink of the pipe, and you can then
	 * register a {@link ViewerPipeListener} in it.
	 * </p>
	 * 
	 * @param listener The listener to register.
	 */
	public void addViewerListener(ViewerListener listener) {
		listeners.add(listener);
	}
	
	/**
	 * Remove a listener for events on the views. This can be used only in the Swing thread.
	 * @param listener The listener to remove.
	 */
	public void removeViewerListener(ViewerListener listener) {
		int pos = listeners.lastIndexOf(listener);
		
		if(pos >= 0) {
			listeners.remove(pos);
=======

	/** Dirty replay of the graph. */
	protected void replayGraph(Graph graph) {
		// Replay all graph attributes.

		if (graph.getAttributeKeySet() != null)
			for (String key : graph.getAttributeKeySet()) {
				this.graph.addAttribute(key, graph.getAttribute(key));
			}

		// Replay all nodes and their attributes.

		for (Node node : graph) {
			Node n = this.graph.addNode(node.getId());

			if (node.getAttributeKeySet() != null) {
				for (String key : node.getAttributeKeySet()) {
					n.addAttribute(key, node.getAttribute(key));
				}
			}
		}

		// Replay all edges and their attributes.

		for (Edge edge : graph.getEachEdge()) {
			Edge e = this.graph.addEdge(edge.getId(), edge.getSourceNode().getId(), edge.getTargetNode().getId(), edge.isDirected());
			
			if (edge.getAttributeKeySet() != null) {
				for (String key : edge.getAttributeKeySet()) {
					e.addAttribute(key, edge.getAttribute(key));
				}
			}
>>>>>>> 732c2d36
		}
	}
}<|MERGE_RESOLUTION|>--- conflicted
+++ resolved
@@ -1,15 +1,4 @@
 /*
-<<<<<<< HEAD
- * Copyright 2006 - 2011 
- *     Stefan Balev 	<stefan.balev@graphstream-project.org>
- *     Julien Baudry	<julien.baudry@graphstream-project.org>
- *     Antoine Dutot	<antoine.dutot@graphstream-project.org>
- *     Yoann Pigné		<yoann.pigne@graphstream-project.org>
- *     Guilhelm Savin	<guilhelm.savin@graphstream-project.org>
- * 
- * This file is part of GraphStream <http://graphstream-project.org>.
- * 
-=======
  * Copyright 2006 - 2012
  *      Stefan Balev       <stefan.balev@graphstream-project.org>
  *      Julien Baudry	<julien.baudry@graphstream-project.org>
@@ -17,7 +6,6 @@
  *      Yoann Pigné	<yoann.pigne@graphstream-project.org>
  *      Guilhelm Savin	<guilhelm.savin@graphstream-project.org>
  *  
->>>>>>> 732c2d36
  * GraphStream is a library whose purpose is to handle static or dynamic
  * graph, create them from scratch, file or any source and display them.
  * 
@@ -65,24 +53,10 @@
  * Set of views on a graphic graph.
  * 
  * <p>
-<<<<<<< HEAD
  * The viewer is an object whose role is to maintain a set of {@link View}s. Each view
  * is a graphical representation of a graph. Each {@link View} owns a specific
  * {@link GraphRenderer} that is in charge of really rendering the graph. Graph
  * renderers can be chosen when adding a view.
-=======
- * The viewer class is in charge of maintaining :
- * <ul>
- * <li>A "graphic graph" (a special graph that internally stores the graph under
- * the form of style sets of "graphic" elements, suitable to draw the graph, but
- * not to adapted to used it as a general graph),</li>
- * <li>The eventual proxy pipe from which the events come from (but graph events
- * can come from any kind of source),</li>
- * <li>A default view, and eventually more views on the graphic graph.</li>
- * <li>A flag that allows to repaint the view only if the graphic graph changed.
- * <li>
- * </ul>
->>>>>>> 732c2d36
  * </p>
  * 
  * <h2>Graphic Graph</h2>
@@ -122,36 +96,21 @@
  * </p>
  * 
  * <p>
-<<<<<<< HEAD
  * Most of the methods of the viewer are protected from concurrent accesses, when it makes sense,
  * but not all. This is documented individually in each method. For example the {@link #getGraphicGraph()}
  * will allow you an access to the underlying graphic graph, but this graph is ALWAYS used in
  * the Swing Thread. 
-=======
- * <u>Once created, the viewer runs in a loop inside the Swing thread. You cannot
- * call methods on it directly if you are not in this thread</u>. The only operation
- * that you can use in other threads is the constructor, the
- * {@link #addView(View)}, {@link #removeView(String)} and the {@link #close()}
- * methods. Other methods are not protected from concurrent accesses.
->>>>>>> 732c2d36
  * </p>
  *
  * <h2>Animation and rendering loop</h2>
  * 
  * <p>
-<<<<<<< HEAD
  * Once created, the viewer runs in a loop inside the Swing thread. The viewer will activate
  * at a given rate to redraw the graph. By default this rate is 25 frames per second. But
  * this can be changed. However the viewer will avoid to repaint the graph is nothing changed
  * either in the view (the camera object did not changed) or in the graph (the graphic
  * graph object was not updated) since the last frame drawn. This mechanism is here to
  * avoid consuming unneeded CPU cycles. 
-=======
- * Some constructors allow a {@link ProxyPipe} as argument. If given, the graphic
- * graph is made listener of this pipe and the pipe is "pumped" during the view
- * loop. This allows to run algorithms on a graph in the main thread (or any
- * other thread) while letting the viewer run in the swing thread.
->>>>>>> 732c2d36
  * </p>
  * 
  * <p>
@@ -599,7 +558,6 @@
 	}
 
 	/**
-<<<<<<< HEAD
 	 * This method is called by the Viewer timer to redraw automatically the views
 	 * at a given frame rate (by default 25 fps).
 	 * 
@@ -614,11 +572,6 @@
 	 * Never call this method explicitly, it is public only because the ActionListener interface
 	 * forces this.
 	 * </p>
-=======
-	 * Called on a regular basis by the timer. Checks if some events occurred from the graph pipe
-	 * or from the layout pipe, and if the graph changed, triggers a repaint.
-	 * Never call this method, it is called by a Swing Timer automatically.
->>>>>>> 732c2d36
 	 */
 	public void actionPerformed(ActionEvent e) {
 		synchronized(this) {
@@ -632,17 +585,8 @@
 			
 			boolean changed = graph.graphChangedFlag();
 
-			if (changed) {
+			if (changed)
 				computeGraphMetrics();
-<<<<<<< HEAD
-=======
-//long t4=System.currentTimeMillis();
-
-				for (View view : views.values())
-					view.display(graph, changed);
-			}
-//long t5=System.currentTimeMillis();
->>>>>>> 732c2d36
 
 			for (View view : views.values()) {
 				if(view.getCamera().cameraChangedFlag() || changed) {
@@ -736,7 +680,6 @@
 			}
 		}
 	}
-<<<<<<< HEAD
 	
 	/**
 	 * Add a listener for events on the views, occurring in the Swing thread.
@@ -766,7 +709,8 @@
 		
 		if(pos >= 0) {
 			listeners.remove(pos);
-=======
+		}
+	}
 
 	/** Dirty replay of the graph. */
 	protected void replayGraph(Graph graph) {
@@ -799,7 +743,6 @@
 					e.addAttribute(key, edge.getAttribute(key));
 				}
 			}
->>>>>>> 732c2d36
 		}
 	}
 }
--- conflicted
+++ resolved
@@ -1,15 +1,4 @@
 /*
-<<<<<<< HEAD
- * Copyright 2006 - 2011 
- *     Stefan Balev 	<stefan.balev@graphstream-project.org>
- *     Julien Baudry	<julien.baudry@graphstream-project.org>
- *     Antoine Dutot	<antoine.dutot@graphstream-project.org>
- *     Yoann Pigné		<yoann.pigne@graphstream-project.org>
- *     Guilhelm Savin	<guilhelm.savin@graphstream-project.org>
- * 
- * This file is part of GraphStream <http://graphstream-project.org>.
- * 
-=======
  * Copyright 2006 - 2012
  *      Stefan Balev       <stefan.balev@graphstream-project.org>
  *      Julien Baudry	<julien.baudry@graphstream-project.org>
@@ -17,7 +6,6 @@
  *      Yoann Pigné	<yoann.pigne@graphstream-project.org>
  *      Guilhelm Savin	<guilhelm.savin@graphstream-project.org>
  *  
->>>>>>> 732c2d36
  * GraphStream is a library whose purpose is to handle static or dynamic
  * graph, create them from scratch, file or any source and display them.
  * 
@@ -46,11 +34,7 @@
 import org.graphstream.ui.graphicGraph.stylesheet.StyleConstants;
 import org.graphstream.ui.graphicGraph.stylesheet.Value;
 import org.graphstream.ui.graphicGraph.stylesheet.Values;
-<<<<<<< HEAD
 import org.graphstream.ui.swingViewer.Camera;
-=======
-import org.graphstream.ui.graphicGraph.stylesheet.StyleConstants.Units;
->>>>>>> 732c2d36
 
 /**
  * Various geometric informations on the graphic graph.
@@ -98,11 +82,7 @@
 	 * ordinate of the view-port, the two last cells store the width and height of the
 	 * view-port, in pixels.
 	 */
-<<<<<<< HEAD
 	public double surfaceViewport[] = new double[4];
-=======
-	public double viewport[] = new double[4];
->>>>>>> 732c2d36
 
 	/**
 	 * The scaling factor to pass from graph units to pixels.
@@ -317,7 +297,6 @@
 		return lengthToPx(values.get(index), values.units);
 	}
 
-<<<<<<< HEAD
 	/**
 	 * Convert a value in given units to percents of the diagonal of the graph.
 	 * 
@@ -381,27 +360,6 @@
 	 */
 	public double lengthToPercents(Values values, int index) {
 		return lengthToGu(values.get(index), values.units);
-=======
-	public double positionPixelToGu(int pixels, int index) {
-		double l = lengthToGu(pixels, Units.PX);
-
-		switch (index) {
-		case 0:
-			l -= graphWidthGU() / 2.0;
-			l = (hi.x + lo.x) / 2.0 + l;
-			break;
-		case 1:
-			l -= graphHeightGU() / 2.0;
-			l = (hi.y + lo.y) / 2.0 + l;
-			break;
-		default:
-			throw new IllegalArgumentException();
-		}
-
-		System.out.printf("%spixel[%d] %d --> %fgu\n", this, index, pixels, l);
-		
-		return l;
->>>>>>> 732c2d36
 	}
 
 	@Override
@@ -438,19 +396,11 @@
 	 * @param width The width in pixels of the surface view port.
 	 * @param height The height in pixels of the surface view port.
 	 */
-<<<<<<< HEAD
 	public void setSurfaceViewport(double x, double y, double width, double height) {
 		surfaceViewport[0] = x;
 		surfaceViewport[1] = y;
 		surfaceViewport[2] = width;
 		surfaceViewport[3] = height;
-=======
-	public void setViewport(double viewportX, double viewportY, double viewportWidth, double viewportHeight) {
-		viewport[0] = viewportX;
-		viewport[1] = viewportY;
-		viewport[2] = viewportWidth;
-		viewport[3] = viewportHeight;
->>>>>>> 732c2d36
 	}
 
 	/**
